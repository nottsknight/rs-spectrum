--- conflicted
+++ resolved
@@ -12,42 +12,33 @@
         [0xdd, rest @ ..] => match rest {
             [0x86, d, ..] => Some((Instr::ADD_A_IX(*d as i8), 3)),
             [0x8e, d, ..] => Some((Instr::ADC_A_IX(*d as i8), 3)),
-<<<<<<< HEAD
             [0x96, d, ..] => Some((Instr::SUB_A_IX(*d as i8), 3)),
             [0x9e, d, ..] => Some((Instr::SBC_A_IX(*d as i8), 3)),
-=======
             [0x34, d, ..] => Some((Instr::INC_IX(*d as i8), 3)),
->>>>>>> ae4f8270
             _ => None,
         },
         [0xfd, rest @ ..] => match rest {
             [0x86, d, ..] => Some((Instr::ADD_A_IY(*d as i8), 3)),
             [0x8e, d, ..] => Some((Instr::ADC_A_IY(*d as i8), 3)),
-<<<<<<< HEAD
             [0x96, d, ..] => Some((Instr::SUB_A_IY(*d as i8), 3)),
             [0x9e, d, ..] => Some((Instr::SBC_A_IY(*d as i8), 3)),
-=======
             [0x34, d, ..] => Some((Instr::INC_IY(*d as i8), 3)),
->>>>>>> ae4f8270
             _ => None,
         },
         [0xce, n, ..] => Some((Instr::ADC_A_n(*n), 2)),
         [0x8e, ..] => Some((Instr::ADC_A_HL, 1)),
-<<<<<<< HEAD
         [0xd6, n, ..] => Some((Instr::SUB_A_n(*n), 2)),
         [0x96, ..] => Some((Instr::SUB_A_HL, 1)),
         [0xde, n, ..] => Some((Instr::SBC_A_n(*n), 2)),
         [0x9e, ..] => Some((Instr::SBC_A_HL, 1)),
+        [0x34, ..] => Some((Instr::INC_HL, 1)),
         _ => options!(
             add_a_r(memory),
             addc_a_r(memory),
             sub_a_r(memory),
-            subc_a_r(memory)
-        ),
-=======
-        [0x34, ..] => Some((Instr::INC_HL, 1)),
-        _ => options!(add_a_r(memory), addc_a_r(memory), inc_r(memory)),
->>>>>>> ae4f8270
+            subc_a_r(memory),
+            inc_r(memory)
+        )
     }
 }
 
@@ -69,7 +60,6 @@
     Some((Instr::ADC_A_r(r), 1))
 }
 
-<<<<<<< HEAD
 fn sub_a_r(mem: &[u8]) -> DecodeResult {
     if mem[0] & (TOP_TWO | MID_THREE) != 0b10010000 {
         return None;
@@ -86,7 +76,8 @@
 
     let r = bits_to_reg(mem[0] & LOW_THREE)?;
     Some((Instr::SBC_A_r(r), 1))
-=======
+}
+
 fn inc_r(mem: &[u8]) -> DecodeResult {
     if mem[0] & (TOP_TWO | LOW_THREE) != 0b00000100 {
         return None;
@@ -94,5 +85,4 @@
 
     let r = bits_to_reg((mem[0] & MID_THREE) >> 3)?;
     Some((Instr::INC_r(r), 1))
->>>>>>> ae4f8270
 }