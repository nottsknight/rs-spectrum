//! Defines constants for representing Z80 instructions with their arguments.
use super::{Register, Condition};

/// A single Z80 instruction with its arguments.
/// 
/// Instructions implement `Copy` so there is no need to worry about passing references.
#[derive(Clone, Copy, Debug, PartialEq)]
#[allow(non_camel_case_types)]
pub enum Instr {
    // 8-Bit Load
    LD_r_r(Register, Register),
    LD_r_n(Register, u8),
    LD_r_HL(Register),
    LD_r_IX(Register, i8),
    LD_r_IY(Register, i8),
    LD_HL_r(Register),
    LD_IX_r(i8, Register),
    LD_IY_r(i8, Register),
    LD_HL_n(u8),
    LD_IX_n(i8, u8),
    LD_IY_n(i8, u8),
    LD_A_BC,
    LD_A_DE,
    LD_A_nn(u16),
    LD_BC_A,
    LD_DE_A,
    LD_nn_A(u16),
    LD_A_I,
    LD_A_R,
    LD_I_A,
    LD_R_A,
    // Exchange and Transfer
    EX_DE_HL,
    EX_AF_AF1,
    EXX,
    EX_SP_HL,
    EX_SP_IX,
    EX_SP_IY,
    LDI,
    LDIR,
    LDD,
    LDDR,
    CPI,
    CPIR,
    CPD,
    CPDR,
<<<<<<< HEAD
    // 8-bit Arithmetic
    // TODO: Implement method of representing 's' param
    ADD_A_r(Register),
    ADD_A_n(u8),
    ADD_A_HL,
    ADD_A_IX(i8),
    ADD_A_IY(i8),
    ADC_A_r(Register),
    ADC_A_n(u8),
    ADC_A_HL,
    ADC_A_IX(i8),
    ADC_A_IY(i8),
    SUB_s,
    SBC_A_s,
    AND_s,
    OR_s,
    XOR_s,
    CP_s,
    INC_r(Register),
    INC_HL,
    INC_IX(i8),
    INC_IY(i8),
    DEC_m
=======
    // Jump
    JP_nn(u16),
    JP_cc_nn(Condition, u16),
    JR_e(i8),
    JR_C_e(i8),
    JR_NC_e(i8),
    JR_Z_e(i8),
    JR_NZ_e(i8),
    JP_HL,
    JP_IX,
    JP_IY,
    DJNZ_e(i8)
>>>>>>> 69f89977
}<|MERGE_RESOLUTION|>--- conflicted
+++ resolved
@@ -44,7 +44,6 @@
     CPIR,
     CPD,
     CPDR,
-<<<<<<< HEAD
     // 8-bit Arithmetic
     // TODO: Implement method of representing 's' param
     ADD_A_r(Register),
@@ -67,8 +66,7 @@
     INC_HL,
     INC_IX(i8),
     INC_IY(i8),
-    DEC_m
-=======
+    DEC_m,
     // Jump
     JP_nn(u16),
     JP_cc_nn(Condition, u16),
@@ -81,5 +79,4 @@
     JP_IX,
     JP_IY,
     DJNZ_e(i8)
->>>>>>> 69f89977
 }